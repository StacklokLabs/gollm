--- conflicted
+++ resolved
@@ -18,27 +18,12 @@
 )
 
 func main() {
-<<<<<<< HEAD
-	// Initialize Config
-
-	// Select backends based on config
-	var embeddingBackend backend.Backend
-	var generationBackend backend.Backend
-
-	// Choose the backend for embeddings based on the config
-	embeddingBackend = backend.NewOllamaBackend(ollamaHost, ollamaEmbModel)
-	log.Printf("Embedding backend LLM: %s", ollamaEmbModel)
-
-	// Choose the backend for generation based on the config
-	generationBackend = backend.NewOllamaBackend(ollamaHost, ollamaGenModel)
-=======
 
 	// Configure the Ollama backend for both embedding and generation
 	embeddingBackend := backend.NewOllamaBackend(ollamaHost, ollamaEmbModel, time.Duration(10*time.Second))
 	log.Printf("Embedding backend LLM: %s", ollamaEmbModel)
 
 	generationBackend := backend.NewOllamaBackend(ollamaHost, ollamaGenModel, time.Duration(10*time.Second))
->>>>>>> 8ba27f28
 	log.Printf("Generation backend: %s", ollamaGenModel)
 
 	// Initialize the vector database
